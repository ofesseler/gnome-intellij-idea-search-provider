// Copyright Sebastian Wiesner <sebastian@swsnr.de>

// Licensed under the Apache License, Version 2.0 (the "License");
// you may not use this file except in compliance with the License.
// You may obtain a copy of the License at

//     http://www.apache.org/licenses/LICENSE-2.0

// Unless required by applicable law or agreed to in writing, software
// distributed under the License is distributed on an "AS IS" BASIS,
// WITHOUT WARRANTIES OR CONDITIONS OF ANY KIND, either express or implied.
// See the License for the specific language governing permissions and
// limitations under the License.

import Gio = imports.gi.Gio;
import St = imports.gi.St;

import Main = imports.ui.main;
import ExtensionUtils = imports.misc.extensionUtils;
// eslint-disable-next-line @typescript-eslint/no-non-null-assertion
const Self = ExtensionUtils.getCurrentExtension()!;

/**
 * Log a message from this extension, with prefix.
 *
 * @param message The message to log
 */
const l = (message: string): void => log(`${Self.metadata.name}: ${message}`);

/**
 * Spawn command.
 *
 * Taken from <https://github.com/andyholmes/andyholmes.github.io/blob/master/articles/asynchronous-programming-in-gjs.md#spawning-processes>
 */
const execCommand = (argv: ReadonlyArray<string>): Promise<string> =>
  new Promise((resolve, reject) => {
    // There is also a reusable Gio.SubprocessLauncher class available
    const proc = new Gio.Subprocess({
      argv: argv,
      // There are also other types of flags for merging stdout/stderr,
      // redirecting to /dev/null or inheriting the parent's pipes
      flags: Gio.SubprocessFlags.STDOUT_PIPE,
    });

    // Classes that implement GInitable must be initialized before use, but
    // an alternative in this case is to use Gio.Subprocess.new(argv, flags)
    //
    // If the class implements GAsyncInitable then Class.new_async() could
    // also be used and awaited in a Promise.
    proc.init(null);

    // communicate_utf8() returns a string, communicate() returns a
    // a GLib.Bytes and there are "headless" functions available as well
    proc.communicate_utf8_async(null, null, (proc, res) => {
      try {
        resolve(proc.communicate_utf8_finish(res)[1]);
      } catch (e) {
        reject(e);
      }
    });
  });

/**
 * Find the IDEA App.
 */
const findIDEA = (): Gio.DesktopAppInfo | null => {
  const candidates = [
    // Arch Linux AUR package
    "jetbrains-idea.desktop",
    // Snap installation
    "intellij-idea-ultimate_intellij-idea-ultimate.desktop",
    // Flatpak installation
    "com.jetbrains.IntelliJ-IDEA-Ultimate.desktop",
<<<<<<< HEAD
    // Snap Pycharm Professional
    "pycharm-professional_pycharm-professional.desktop"
=======
>>>>>>> b3cc5743
  ];
  for (const desktopId of candidates) {
    const app = Gio.DesktopAppInfo.new(desktopId);
    if (app) {
      l(`Found IntelliJ IDEA at ${desktopId}`);
      return app;
    }
  }
  return null;
};

/**
 * An project.
 */
interface Project {
  /**
   * The project identifier.
   */
  readonly id: string;

  /**
   * The project name.
   */
  readonly name: string;

  /**
   * The readable path, e.g. ~ instead of /home/…
   */
  readonly path: string;

  /**
   * The absolute path to the project.
   */
  readonly abspath: string;
}

type ProjectMap = Map<string, Project>;

/**
 * Lookup projects by their identifiers.
 *
 * @param projects Known projects
 * @param identifiers Identifiers to look for
 * @returns All projects from `projects` with any of the given `identifiers`.
 */
const lookupProjects = (
  projects: ProjectMap,
  identifiers: ReadonlyArray<string>
): Project[] =>
  identifiers
    .map((id) => projects.get(id))
    .filter((p): p is Project => p !== undefined);

/**
 * Whether the project matches all terms.
 *
 * Check whether the project matches all terms, by checking each term against
 * the project name and the readable project path.
 *
 * @param {Project} project A project
 * @param {[string]} terms A list of search terms
 * @returns true if the project matches, false otherwise.
 */
const projectMatchesAllTerms = (
  project: Project,
  terms: ReadonlyArray<string>
): boolean =>
  terms.every(
    (term) => project.name.includes(term) || project.path.includes(term)
  );

/**
 * Find all projects from the given list of projects which match the terms.
 *
 * @param {[Project]} projects A list of project
 * @param {[string]} terms A list of search terms
 * @returns A list of IDs of all projects out of `projects` which match `terms`.
 */
const findMatchingIds = (
  projects: ReadonlyArray<Project>,
  terms: ReadonlyArray<string>
): string[] =>
  projects.filter((p) => projectMatchesAllTerms(p, terms)).map((p) => p.id);

/**
 * Launch IDEA or show an error notification on failure.
 *
 * @param idea Desktop App Info for IDEA
 * @param files Files to launch IDEA with
 */
const launchIDEAInShell = (
  idea: Gio.DesktopAppInfo,
  files?: Gio.File[]
): void => {
  try {
    idea.launch(files || [], null);
  } catch (err) {
    Main.notifyError("Failed to launch IntelliJ IDEA", err.message);
  }
};

/**
 * Create result meta info for a project.
 *
 * @param idea The IDEA app info
 * @returns A function with creates result metadata for a given project.
 */
const resultMetaForProject = (idea: Gio.DesktopAppInfo) => (
  project: Project
): ResultMeta => ({
  id: project.id,
  name: project.name,
  description: project.path,
  createIcon: (size): St.Icon | null => {
    const gicon = idea.get_icon();
    if (gicon) {
      return new St.Icon({
        gicon,
        // eslint-disable-next-line @typescript-eslint/camelcase
        icon_size: size,
      });
    } else {
      return null;
    }
  },
});

/**
 * Create a search provider for IDEA projects.
 *
 * The project exposes the given projects for search.  On activation it uses the
 * given IDEA app to open projects.
 *
 * On search provider activation, that is, when the user clicks on the search
 * provider icon to resume search in the app, it merely opens IDEA without any
 * projects, since IDEA doesn't provide an interface start a recent projects
 * search within IDEA.
 *
 * @param projects The project to search in
 * @param idea The IntelliJ IDEA application info
 */
const createProvider = (
  projects: ProjectMap,
  idea: Gio.DesktopAppInfo
): SearchProvider => ({
  id: Self.uuid,
  isRemoteProvider: false,
  canLaunchSearch: true,
  appInfo: idea,
  getInitialResultSet: (terms, callback): void =>
    callback(findMatchingIds([...projects.values()], terms)),
  getSubsearchResultSet: (current, terms, callback): void =>
    callback(findMatchingIds(lookupProjects(projects, current), terms)),
  getResultMetas: (ids, callback): void =>
    callback(lookupProjects(projects, ids).map(resultMetaForProject(idea))),
  launchSearch: (): void => launchIDEAInShell(idea),
  activateResult: (id: string): void => {
    const project = projects.get(id);
    if (project) {
      launchIDEAInShell(idea, [Gio.File.new_for_path(project.abspath)]);
    }
  },
  filterResults: (results, max): string[] => results.slice(0, max),
});

interface HelperSuccessResult {
  readonly kind: "success";
  /**
   * Discovered projects
   */
  readonly projects: [
    // Note: Do not use the Project type, lest we change it accidentally and
    // thus break deserialization.
    {
      /**
       * The project identifier.
       */
      readonly id: string;

      /**
       * The project name.
       */
      readonly name: string;

      /**
       * The readable path, e.g. ~ instead of /home/…
       */
      readonly path: string;

      /**
       * The absolute path to the project.
       */
      readonly abspath: string;
    }
  ];
}

interface HelperErrorResult {
  readonly kind: "error";

  /**
   * A human readable error message.
   */
  readonly message: string;
}

/**
 * The output of our helper;  keep in sync with what the helper really prints
 */
type HelperResult = HelperSuccessResult | HelperErrorResult;

/**
 * Run the recent projects helper.
 *
 * @param extensionDirectory The directory of this extension
 * @returns The output of our Python helper
 */
const runRecentProjectsHelper = (
  extensionDirectory: Gio.File
): Promise<unknown> => {
  const helper = extensionDirectory.get_child("find-projects.py").get_path();
  if (!helper) {
    return Promise.reject(new Error("Helper find-projects.py doesn't exist!"));
  } else {
    l(`Running Python helper ${helper} to discover IntelliJ IDEA projects`);
    return execCommand(["python3", helper]).then((output) =>
      JSON.parse(output)
    );
  }
};

class RecentProjectsError extends Error {
  constructor(message: string) {
    super(`Failed to get recent projects: ${message}`);
    // eslint-disable-next-line immutable/no-this, immutable/no-mutation
    this.name = "RecentProjectsError";
  }
}

/**
 * The
 * @param o The object to test
 */
const unsafeIsHelperResult = (o: unknown): o is HelperResult => {
  if (!o || typeof o !== "object") {
    return false;
  }

  const kind = (o as { kind?: unknown }).kind;
  if (!kind || typeof kind !== "string") {
    return false;
  }
  const message = (o as { message?: unknown }).message;
  const projects = (o as { projects?: unknown }).projects;

  switch (kind) {
    case "success":
      return Array.isArray(projects);
    case "error":
      return typeof message === "string";
    default:
      return false;
  }
};

/**
 * Get all recent IDEA projects.
 *
 * @param extensionDirectory The directory of this extension
 * @returns A promise with all recent IDEA projects.
 */
const recentProjects = (extensionDirectory: Gio.File): Promise<ProjectMap> =>
  runRecentProjectsHelper(extensionDirectory).then((output) => {
    if (!unsafeIsHelperResult(output)) {
      throw new RecentProjectsError(
        `Received invalid output from helper: ${JSON.stringify(output)}`
      );
    }
    switch (output.kind) {
      case "error":
        throw new RecentProjectsError(output.message);
      case "success":
        return new Map(output.projects.map((p) => [p.id, p]));
    }
  });

type RegisteredProvider = "unregistered" | "registering" | SearchProvider;

/**
 * Initialize this extension immediately after loading.
 *
 * Doesn't do anything for this extension.
 */
// eslint-disable-next-line @typescript-eslint/no-empty-function,@typescript-eslint/no-unused-vars
function init(): ExtensionState {
  // eslint-disable-next-line immutable/no-let
  let registeredProvider: RegisteredProvider = "unregistered";

  return {
    enable: (): void => {
      if (registeredProvider === "unregistered") {
        l(`enabling version ${Self.metadata.version}`);
        const idea = findIDEA();
        if (idea) {
          registeredProvider = "registering";
          recentProjects(Self.dir)
            .then((projects) => {
              if (registeredProvider === "registering") {
                // If the user hasn't disabled the extension meanwhile create the
                // search provider and registered it, both in our global variable
                // and for gnome shell.
                registeredProvider = createProvider(projects, idea);
                Main.overview.viewSelector._searchResults._registerProvider(
                  registeredProvider
                );
              }
            })
            .catch((error) => {
              // If the the user hasn't disabled the extension meanwhile show an
              // error message.
              if (registeredProvider === "registering") {
                Main.notifyError(
                  "Failed to find recent projects",
                  error.message
                );
              }
            });
        } else {
          Main.notifyError(
            "IntelliJ IDEA not found",
            "Consider reporting on https://github.com/lunaryorn/gnome-intellij-idea-search-provider/issues/2"
          );
        }
      }
    },
    disable: (): void => {
      if (typeof registeredProvider !== "string") {
        // Remove the provider if it was registered
        l(`Disabling ${Self.metadata.version}`);
        Main.overview.viewSelector._searchResults._unregisterProvider(
          registeredProvider
        );
      }
      // In any case mark the provider as unregistered, so that we can register it
      // again when the user reenables the extension.
      registeredProvider = "unregistered";
    },
  };
}<|MERGE_RESOLUTION|>--- conflicted
+++ resolved
@@ -71,11 +71,9 @@
     "intellij-idea-ultimate_intellij-idea-ultimate.desktop",
     // Flatpak installation
     "com.jetbrains.IntelliJ-IDEA-Ultimate.desktop",
-<<<<<<< HEAD
     // Snap Pycharm Professional
     "pycharm-professional_pycharm-professional.desktop"
-=======
->>>>>>> b3cc5743
+
   ];
   for (const desktopId of candidates) {
     const app = Gio.DesktopAppInfo.new(desktopId);
